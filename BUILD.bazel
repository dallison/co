package(default_visibility = ["//visibility:public"])

config_setting(
  name = "macos_arm64",
  values = {"cpu": "darwin_arm64"},
)

config_setting(
  name = "macos_default",
  values = {"cpu": "darwin"},
)

config_setting(
  name = "macos_x86_64",
  values = {"cpu": "darwin_x86_64"},
)


cc_library(
    name = "co",
    srcs = [
        "coroutine.cc",
        "context.S",
    ],
    hdrs = [
        "bitset.h",
        "coroutine.h",
<<<<<<< HEAD
        "context.h",
=======
        "detect_sanitizers.h",
>>>>>>> f14aba0f
    ],
    copts = [
        "-Wall",
    ],
    deps = select({
        "//:macos_x86_64": [],
        "//:macos_arm64": [],
        "//:macos_default": [],
        "//conditions:default": ["@com_google_absl//absl/container:flat_hash_map"],
    }) + [
        "@com_google_absl//absl/container:flat_hash_set"
    ],
)

cc_binary(
    name = "cotest",
    srcs = ["cotest.cc"],
    deps = [
        ":co",
    ],
)

cc_binary(
    name = "costress",
    srcs = ["costress.cc"],
    deps = [
        ":co",
    ],
)

cc_test(
    name = "test_coroutines",
    srcs = [
        "test_coroutines.cc",
    ],
    deps = [
        ":co",
        "@com_google_googletest//:gtest_main",
    ],
)

cc_test(
    name = "coroutines_test",
    srcs = [
        "coroutines_test.cc",
    ],
    deps = [
        ":co",
        "@com_google_googletest//:gtest_main",
    ],
)<|MERGE_RESOLUTION|>--- conflicted
+++ resolved
@@ -25,11 +25,8 @@
     hdrs = [
         "bitset.h",
         "coroutine.h",
-<<<<<<< HEAD
         "context.h",
-=======
         "detect_sanitizers.h",
->>>>>>> f14aba0f
     ],
     copts = [
         "-Wall",
