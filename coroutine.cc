--- conflicted
+++ resolved
@@ -864,7 +864,6 @@
     events.reserve(num_ready);
     for (int i = 0; i < num_ready; i++) {
       struct epoll_event &event = epoll_events[i];
-<<<<<<< HEAD
       if (event.data.fd > max_fd) {
         max_fd = event.data.fd;
       }
@@ -877,14 +876,6 @@
       for (auto &list : it->second) {
         events.push_back(*list);
       }
-=======
-      if (event.data.ptr == reinterpret_cast<void*>(&interrupt_fd_)) {
-        events.push_back(CoroutineFd(nullptr, interrupt_fd_));
-	continue;
-      }
-      CoroutineFd *cc = reinterpret_cast<CoroutineFd *>(event.data.ptr);
-      events.push_back(*cc);
->>>>>>> 7d9a6fb2
     }
 #else
     // Poll mode.
