// Copyright 2023 David Allison
// All Rights Reserved
// See LICENSE file for licensing information.

#include "coroutine.h"
#include "detect_sanitizers.h"

#include <stdlib.h>
#include <string.h>
#include <unistd.h>

#include <algorithm>
#include <cassert>
#include <iostream>

#include "bitset.h"

#if defined(__APPLE__)
#include <sys/event.h>
#include <sys/time.h>
#include <sys/types.h>

#elif defined(__linux__)
#include <sys/eventfd.h>
#include <sys/timerfd.h>

#else
#error "Unknown operating system"
#endif

constexpr bool kCoDebug = false;

#if CO_CTX_MODE == CO_CTX_SETJMP
#define SETCONTEXT(ctx) __real_longjmp(ctx, 1)
#define GETCONTEXT(ctx) setjmp(ctx)
#define SWAPCONTEXT(from, to)   if (setjmp(from) == 0) { \
    __real_longjmp(to, 1); \
  }
#elif CO_CTX_MODE == CO_CTX_UCONTEXT
#define SETCONTEXT(ctx) setcontext(&ctx)
#define GETCONTEXT(ctx) getcontext(&ctx)
#define SWAPCONTEXT(from, to) swapcontext(&from, &to)
#else
#define SETCONTEXT(ctx) CoroutineSetContext(&ctx)
#define GETCONTEXT(ctx) CoroutineGetContext(&ctx)
#define SWAPCONTEXT(from, to) CoroutineSwapContext(&from, &to)
#endif

namespace co {
static int NewEventFd() {
  int event_fd;
#if defined(__APPLE__)
  event_fd = kqueue();
#elif defined(__linux__)
  event_fd = eventfd(0, EFD_NONBLOCK);
#else
#error "Unknown operating system"
#endif
  return event_fd;
}

static void CloseEventFd(int fd) {
  if (fd == -1) {
    return;
  }
  close(fd);
}

static void TriggerEvent(int fd) {
#if defined(__APPLE__)
  struct kevent e;
  EV_SET(&e, 1, EVFILT_USER, EV_ADD, NOTE_TRIGGER, 0, nullptr);
  kevent(fd, &e, 1, 0, 0, 0); // Trigger USER event
#elif defined(__linux__)
  int64_t val = 1;
  (void)write(fd, &val, 8);
#else
#error "Unknown operating system"
#endif
}

static void ClearEvent(int fd) {
#if defined(__APPLE__)
  struct kevent e;
  EV_SET(&e, 1, EVFILT_USER, EV_DELETE, NOTE_TRIGGER, 0, nullptr);
  kevent(fd, &e, 1, nullptr, 0, 0); // Clear USER event
#elif defined(__linux__)
  int64_t val;
  (void)read(fd, &val, 8);
#else
#error "Unknown operating system"
#endif
}

#if CO_CTX_MODE == CO_CTX_SETJMP
extern "C" {
// Linux, when building optimized ever-so-helpfully replaces
// longjmp with longjmp_chk unless _FORTIFY_SOURCE is not defined.
// We are using longjmp for context switches so the checks done
// by longjmp_chk break everything.  We could force the undef
// of _FORTIFY_SOURCE but that seems fragile.  It's better to
// stay out of the compiler's way and just call the function we
// really want directly to avoid any shenanigans.
void __real_longjmp(jmp_buf, int);
}
#endif

// Apple puts an underscore prefix for all external symbols.
#if defined(__APPLE__)
#define STRSYM(name) #name
#define SYM(name) STRSYM(_##name)
#else
#define SYM(name) #name
#endif

// Define __real_longjmp as a simple relay function that jumps
// to the real longjmp function.
// clang-format off
#if defined(__aarch64__)
asm(
  SYM(__real_longjmp) ":\n"
  "b " SYM(longjmp) "\n");
#elif defined(__x86_64__)
asm(
  SYM(__real_longjmp) ":\n"
  "jmp " SYM(longjmp) "\n");
#else
#error "Unsupported architecture"
#endif
// clang-format on

Coroutine::Coroutine(CoroutineScheduler &machine, CoroutineFunction functor,
                     std::string name, int interrupt_fd, bool autostart,
                     size_t stack_size, void *user_data)
    : Coroutine(machine,
                [functor = std::move(functor)](const Coroutine &c) {
                  functor(const_cast<Coroutine *>(&c));
                },
                std::move(name), interrupt_fd, autostart, stack_size,
                user_data) {}

Coroutine::Coroutine(CoroutineScheduler &machine, CoroutineFunctionRef functor,
                     std::string name, int interrupt_fd, bool autostart,
                     size_t stack_size, void *user_data)
    : scheduler_(machine), function_(std::move(functor)),
      interrupt_fd_(interrupt_fd), user_data_(user_data) {
  id_ = scheduler_.AllocateId();
  if (name.empty()) {
    char buf[256];
    snprintf(buf, sizeof(buf), "co-%d", id_);
    name_ = buf;
  } else {
    name_ = std::move(name);
  }

  stack_.resize(stack_size);

#if CO_CTX_MODE == CO_CTX_UCONTEXT
  getcontext(&resume_);
  resume_.uc_stack.ss_sp = stack_.data();
  resume_.uc_stack.ss_size = stack_.size();
  resume_.uc_link = &exit_;
  void (*func)(void) = reinterpret_cast<void (*)(void)>(__co_Invoke);
  makecontext(&resume_, func, 1, this);
#elif CO_CTX_MODE == CO_CTX_CUSTOM
  CoroutineGetContext(&resume_);
  resume_.stack = stack_.data();
  resume_.stack_size = stack_.size();
  resume_.next = &exit_;
  void (*func)(void *) = reinterpret_cast<void (*)(void *)>(__co_Invoke);
  CoroutineMakeContext(&resume_, func, this);
#endif

#if CO_POLL_MODE == CO_POLL_EPOLL
  int efd = NewEventFd();
  if (efd == -1) {
    fprintf(stderr, "Failed to allocate event fd: %s\n", strerror(errno));
    abort();
  }
  yield_fd_ = CoroutineFd(this, efd, EPOLLIN);
#else
  event_fd_.fd = NewEventFd();
  if (event_fd_.fd == -1) {
    fprintf(stderr, "Failed to allocate event fd: %s\n", strerror(errno));
    abort();
  }
  event_fd_.events = POLLIN;
#endif

  // Might as well take the hit for allocating the pollfd vector when the
  // coroutine is created rather than delay it until the first wait.  It's
  // unlikely there will be more than 2 fds to wait for, plus possibly a
  // timeout.  If that's untrue we will just expand the vector when the wait is
  // done.
  wait_fds_.reserve(3);
  scheduler_.AddCoroutine(this);
  if (autostart) {
    Start();
  }
}

Coroutine::~Coroutine() {
#if CO_POLL_MODE == CO_POLL_EPOLL
  CloseEventFd(yield_fd_.fd);
#else
  CloseEventFd(event_fd_.fd);
#endif
}

const char *Coroutine::StateName(State state) {
  switch (state) {
  case State::kCoDead:
    return "dead";
  case State::kCoNew:
    return "new";
  case State::kCoReady:
    return "ready";
  case State::kCoRunning:
    return "running";
  case State::kCoWaiting:
    return "waiting";
  case State::kCoYielded:
    return "yielded";
  }
  return "unknown";
}

void Coroutine::SetState(State state) const {
  if (state == state_) {
    return;
  }
  if (kCoDebug) {
    std::cerr << Name() << " moving from state " << StateName(state_) << " to "
              << StateName(state) << std::endl;
  }
#if CO_POLL_MODE == CO_POLL_EPOLL
  // In epoll mode we manipulate the epoll fd set based on the state
  // we are leaving and that we are entering.

  // We are leaving this state, remove the epoll fds to prepare for the
  // new state.
  switch (state_) {
  case State::kCoWaiting:
    // Leaving waiting state, remove the wait fds from the poll set
    for (auto &fd : wait_fds_) {
      scheduler_.RemoveEpollFd(&fd);
    }
    break;
  case State::kCoYielded:
    [[fallthrough]];
  case State::kCoReady:
    scheduler_.RemoveEpollFd(&yield_fd_);
    break;
  default:
    break;
  }

  // Add the epoll fds based on the state we are entering.
  switch (state) {
  case State::kCoNew:
    break;
  case State::kCoReady:
    TriggerEvent();
    scheduler_.AddEpollFd(&yield_fd_, EPOLLIN);
    break;
  case State::kCoRunning:
    break;
  case State::kCoWaiting:
    for (auto &fd : wait_fds_) {
      scheduler_.AddEpollFd(&fd, fd.events);
    }
    break;
  case State::kCoYielded:
    scheduler_.AddEpollFd(&yield_fd_, EPOLLIN);
    break;
  case State::kCoDead:
    break;
  }
#endif
  state_ = state;
}

void Coroutine::Exit() {
  SETCONTEXT(exit_);
}

void Coroutine::Start() {
  if (state_ == State::kCoNew) {
    SetState(State::kCoReady);
  }
}

static int MakeTimer(uint64_t ns) {
#if defined(__APPLE__)
  // On MacOS we use a kqueue.
  int kq = kqueue();
  struct kevent e;

  EV_SET(&e, 1, EVFILT_TIMER, EV_ADD, NOTE_NSECONDS, ns, 0);
  kevent(kq, &e, 1, NULL, 0, NULL);
  return kq;
#elif defined(__linux__)
  // Linux uses a timerfd.
  struct itimerspec new_value;
  struct timespec now;
  constexpr uint64_t kBillion = 1000000000LL;

  clock_gettime(CLOCK_REALTIME, &now);
  uint64_t now_sec = static_cast<uint64_t>(now.tv_sec);
  uint64_t now_nsec = static_cast<uint64_t>(now.tv_nsec);

  uint64_t then_nsec = now_nsec + ns;
  uint64_t then_sec = now_sec + then_nsec / kBillion;

  new_value.it_value.tv_sec = then_sec;
  new_value.it_value.tv_nsec = then_nsec % kBillion;
  new_value.it_interval.tv_sec = 0;
  new_value.it_interval.tv_nsec = 0;
  int fd = timerfd_create(CLOCK_REALTIME, 0);
  timerfd_settime(fd, TFD_TIMER_ABSTIME, &new_value, NULL);
  return fd;
#endif
}

int Coroutine::EndOfWait(int timer_fd) const {
  wait_fds_.clear();
  if (timer_fd != -1) {
    close(timer_fd);
  }
  if (wait_result_ == timer_fd) {
    return -1;
  }
  // A garbage value as the Resume() value will be returned as garbage.
  return wait_result_;
}

int Coroutine::AddTimeout(uint64_t timeout_ns) const {
  int timer_fd = -1;
  if (timeout_ns > 0) {
    timer_fd = MakeTimer(timeout_ns);
#if CO_POLL_MODE == CO_POLL_EPOLL
    wait_fds_.push_back(CoroutineFd(this, timer_fd, EPOLLIN));
#else
    struct pollfd timerfd = {.fd = timer_fd, .events = POLLIN};
    wait_fds_.push_back(timerfd);
#endif
  }
  return timer_fd;
}

int Coroutine::Wait(int fd, uint32_t event_mask, uint64_t timeout_ns) const {
#if CO_POLL_MODE == CO_POLL_EPOLL
  wait_fds_.push_back(CoroutineFd(this, fd, event_mask));
  if (interrupt_fd_ != -1) {
    wait_fds_.push_back(CoroutineFd(this, interrupt_fd_, EPOLLIN));
  }
#else
  struct pollfd pfd = {.fd = fd, .events = short(event_mask)};
  wait_fds_.push_back(pfd);
  if (interrupt_fd_ != -1) {
    struct pollfd ifd = {.fd = interrupt_fd_, .events = POLLIN};
    wait_fds_.push_back(ifd);
  }
#endif

  int timer_fd = AddTimeout(timeout_ns);
  yielded_address_ = __builtin_return_address(0);
  last_tick_ = scheduler_.TickCount();
  SetState(State::kCoWaiting);
  SWAPCONTEXT(resume_, scheduler_.YieldCtx());
  // Get here when resumed.
  return EndOfWait(timer_fd);
}

int Coroutine::Wait(const std::vector<int> &fds, uint32_t event_mask,
                    uint64_t timeout_ns) const {
#if CO_POLL_MODE == CO_POLL_EPOLL
  for (auto &fd : fds) {
    wait_fds_.push_back(CoroutineFd(this, fd, event_mask));
  }
  if (interrupt_fd_ != -1) {
    wait_fds_.push_back(CoroutineFd(this, interrupt_fd_, EPOLLIN));
  }
#else
  for (auto &fd : fds) {
    wait_fds_.push_back({.fd = fd, .events = short(event_mask)});
  }
  if (interrupt_fd_ != -1) {
    struct pollfd ifd = {.fd = interrupt_fd_, .events = POLLIN};
    wait_fds_.push_back(ifd);
  }
#endif

  int timer_fd = AddTimeout(timeout_ns);
  yielded_address_ = __builtin_return_address(0);
  last_tick_ = scheduler_.TickCount();
  SetState(State::kCoWaiting);
  SWAPCONTEXT(resume_, scheduler_.YieldCtx());
  // Get here when resumed.
  return EndOfWait(timer_fd);
}

#if CO_POLL_MODE == CO_POLL_EPOLL
int Coroutine::Wait(const std::vector<WaitFd> &fds, uint64_t timeout_ns) const {
  for (auto &fd : fds) {
    wait_fds_.push_back(CoroutineFd(this, fd.fd, fd.events));
  }
  if (interrupt_fd_ != -1) {
    wait_fds_.push_back(CoroutineFd(this, interrupt_fd_, EPOLLIN));
  }
  int timer_fd = AddTimeout(timeout_ns);
  yielded_address_ = __builtin_return_address(0);
  last_tick_ = scheduler_.TickCount();
  SetState(State::kCoWaiting);
  SWAPCONTEXT(resume_, scheduler_.YieldCtx());

  // Get here when resumed.
  return EndOfWait(timer_fd);
}
#else
int Coroutine::Wait(struct pollfd &fd, uint64_t timeout_ns) const {
  wait_fds_.push_back(fd);
  if (interrupt_fd_ != -1) {
    struct pollfd ifd = {.fd = interrupt_fd_, .events = POLLIN};
    wait_fds_.push_back(ifd);
  }
  int timer_fd = AddTimeout(timeout_ns);
  yielded_address_ = __builtin_return_address(0);
  last_tick_ = scheduler_.TickCount();
  SetState(State::kCoWaiting);
  SWAPCONTEXT(resume_, scheduler_.YieldCtx());

  // Get here when resumed.
  return EndOfWait(timer_fd);
}

int Coroutine::Wait(const std::vector<struct pollfd> &fds,
                    uint64_t timeout_ns) const {
  SetState(State::kCoWaiting);
  for (auto &fd : fds) {
    wait_fds_.push_back(fd);
  }
  if (interrupt_fd_ != -1) {
    struct pollfd ifd = {.fd = interrupt_fd_, .events = POLLIN};
    wait_fds_.push_back(ifd);
  }
  int timer_fd = AddTimeout(timeout_ns);
  yielded_address_ = __builtin_return_address(0);
  last_tick_ = scheduler_.TickCount();
  SWAPCONTEXT(resume_, scheduler_.YieldCtx());

  // Get here when resumed.
  return EndOfWait(timer_fd);
}
#endif

void Coroutine::Nanosleep(uint64_t ns) const {
  int timer = MakeTimer(ns);
  Wait(timer);
  close(timer);
}

void Coroutine::TriggerEvent() const {
#if CO_POLL_MODE == CO_POLL_EPOLL
  co::TriggerEvent(yield_fd_.fd);
#else
  co::TriggerEvent(event_fd_.fd);
#endif
}

void Coroutine::ClearEvent() const {
#if CO_POLL_MODE == CO_POLL_EPOLL
  co::ClearEvent(yield_fd_.fd);
#else
  co::ClearEvent(event_fd_.fd);
#endif
}

#if CO_POLL_MODE == CO_POLL_POLL
void Coroutine::AddPollFds(std::vector<struct pollfd> &pollfds,
                           std::vector<Coroutine *> &covec) {
  switch (state_) {
  case State::kCoReady:
    [[fallthrough]];
  case State::kCoYielded:
    pollfds.push_back(event_fd_);
    covec.push_back(this);
    break;
  case State::kCoWaiting:
    for (auto &fd : wait_fds_) {
      pollfds.push_back(fd);
      covec.push_back(this);
    }
    break;
  case State::kCoNew:
    [[fallthrough]];
  case State::kCoRunning:
    [[fallthrough]];
  case State::kCoDead:
    break;
  }
}
#endif

std::string Coroutine::ToString() const {
  if (IsAlive() && to_string_callback_ != nullptr) {
    return to_string_callback_();
  }
  return MakeDefaultString();
}

std::string Coroutine::MakeDefaultString() const {
  const char *state = StateName(state_);
  char buffer[256];
  snprintf(buffer, sizeof(buffer), "Coroutine %d: %s: state: %s: address: %p",
           id_, name_.c_str(), state, yielded_address_);
  return buffer;
}

void Coroutine::Show() const {
  fprintf(stderr, "%s\n", MakeDefaultString().c_str());
}

bool Coroutine::IsAlive() const { return scheduler_.IdExists(id_); }

void Coroutine::CallNonTemplate(Coroutine &callee) const {
  // Start the callee running if it's not already running.  If it's running
  // we trigger its event to wake it up.
  if (callee.state_ == State::kCoNew) {
    callee.Start();
  } else {
    callee.TriggerEvent();
  }
  SetState(State::kCoYielded);
  last_tick_ = scheduler_.TickCount();
  SWAPCONTEXT(resume_, scheduler_.YieldCtx());


  // When we get here, the callee has done its work.  Remove this coroutine's
  // state from it.
  callee.caller_ = nullptr;
}

void Coroutine::Yield() const {
  yielded_address_ = __builtin_return_address(0);
  last_tick_ = scheduler_.TickCount();
  SetState(State::kCoYielded);
  TriggerEvent();
  SWAPCONTEXT(resume_, scheduler_.YieldCtx());

  // We get here when resumed.  We ignore the result of setjmp as we
  // are not waiting for anything and there is no yield with timeout
  // since the coroutine is automatically rescheduled.  If you want to
  // sleep, use the various Sleep functions.
}

void Coroutine::YieldToScheduler() const {
  SetState(State::kCoYielded);
  SWAPCONTEXT(resume_, scheduler_.YieldCtx());
}

void Coroutine::YieldNonTemplate() const {
  if (caller_ != nullptr) {
    // Tell caller that there's a value available.
    caller_->TriggerEvent();
  }

  // Yield control to another coroutine but don't trigger a wakup event.
  // This will be done when another call is made.
  SetState(State::kCoYielded);
  last_tick_ = scheduler_.TickCount();
  SWAPCONTEXT(resume_, scheduler_.YieldCtx());

  // We get here when resumed from another call.
}

void Coroutine::InvokeFunction() { function_(*this); }

// We use an intermediate function to do the invocation of
// the coroutine's function because we really want to avoid
// having mangled names coded into the assembly language in
// the Resume function.  A new compiler might change the
// name mangling rules and that would break the build.
extern "C" {
void __co_Invoke(Coroutine *c) { c->InvokeFunction(); }
}

CO_DISABLE_ADDRESS_SANITIZER
void Coroutine::Resume(int value) const {
  switch (state_) {
  case State::kCoReady:
    // Initial invocation of the coroutine.  We need to do a bit
    // of magic to switch to the coroutine's stack and invoke
    // the function using the stack.  When the function returns
    // we longjmp to the exit environment with the stack restored
    // to the current one, which is the stack used by the
    // CoroutineScheduler.
    SetState(State::kCoRunning);
    yielded_address_ = nullptr;
#if CO_CTX_MODE == CO_CTX_SETJMP
    if (setjmp(exit_) == 0) {
      const void *sp =
          reinterpret_cast<const char *>(stack_.data()) + stack_.size();
      jmp_buf &exit_state = exit_;

// clang-format off
#if defined(__aarch64__)
      asm("mov x12, sp\n"     // Save current stack pointer.
          "mov x13, x29\n"    // Save current frame pointer
          "sub sp, %0, #32\n" // Set new stack pointer.
          "stp x12, x13, [sp, #16]\n"
          "str %1, [sp, #0]\n" // Save exit state to stack.
          "mov x0, %2\n"
          "bl " SYM(__co_Invoke) "\n"
          "ldr x0, [sp, #0]\n" // Restore exit state.
          "ldp x12, x29, [sp, #16]\n"
          "mov sp, x12\n" // Restore stack pointer
          "mov w1, #1\n"
          "bl " SYM(longjmp) "\n"
          :
          : "r"(sp), "r"(exit_state), "r"(this)
          : "x12", "x13");

#elif defined(__x86_64__)
      asm("movq %%rsp, %%r14\n" // Save current stack pointer.
          "movq %%rbp, %%r15\n" // Save current frame pointer
          "movq %0, %%rsp\n"
          "pushq %%r14\n"    // Push rsp
          "pushq %%r15\n"    // Push rbp
          "pushq %1\n"       // Push env
          "subq $8, %%rsp\n" // Align to 16
          "movq %2, %%rdi\n" // this
          "call " SYM(__co_Invoke) "\n"
          "addq $8, %%rsp\n" // Remove alignment.
          "popq %%rdi\n"     // Pop env
          "popq %%rbp\n"
          "popq %%rsp\n"
          "movl $1, %%esi\n"
          "call " SYM(longjmp) "\n"
          :
          : "r"(sp), "r"(exit_state), "r"(this)
          : "%r14", "%r15");
#else
#error "Unknown architecture"
#endif
      // clang-format on
    }
#else
    GETCONTEXT(exit_);
    // We will get here when the coroutines's function returns.
    if (first_resume_) {
      first_resume_ = false;
      // This is the first time we have been resumed so set the context
      // to that set up by makecontext.  This will set the stack and invoke
      // the function.
      SETCONTEXT(resume_);
    }
#endif

    // Trigger the caller when we exit.
    if (caller_ != nullptr) {
      caller_->TriggerEvent();
    }
    // Functor returned, we are dead.
    SetState(State::kCoDead);
    scheduler_.RemoveCoroutine(this);
    SETCONTEXT(scheduler_.YieldCtx());
    break;
  case State::kCoYielded:
    [[fallthrough]];
  case State::kCoWaiting:
    SetState(State::kCoRunning);
    wait_result_ = value;
    SETCONTEXT(resume_);
    break;
  case State::kCoRunning:
    [[fallthrough]];
  case State::kCoNew:
    // Should never get here.
    break;
  case State::kCoDead:
    SETCONTEXT(exit_);
    break;
  }
}

void Coroutine::GetAllFds(std::vector<int> &fds) const {
#if CO_POLL_MODE == CO_POLL_EPOLL
  if (yield_fd_.fd != -1) {
    fds.push_back(yield_fd_.fd);
  }
#else
  if (event_fd_.fd != -1) {
    fds.push_back(event_fd_.fd);
  }
#endif
  if (state_ == State::kCoWaiting) {
    for (auto &fd : wait_fds_) {
      fds.push_back(fd.fd);
    }
  }
}

CoroutineScheduler::CoroutineScheduler() {
#if CO_POLL_MODE == CO_POLL_EPOLL
  interrupt_fd_ = NewEventFd();
  epoll_fd_ = epoll_create1(0);
  if (epoll_fd_ == -1) {
    std::cerr << "Failed to create epoll fd: " << strerror(errno) << std::endl;
    abort();
  }
  AddEpollFd(interrupt_fd_, EPOLLIN);
#else
  interrupt_fd_.fd = NewEventFd();
  interrupt_fd_.events = POLLIN;
#endif
}

CoroutineScheduler::~CoroutineScheduler() {
#if CO_POLL_MODE == CO_POLL_EPOLL
  close(epoll_fd_);
  close(interrupt_fd_);
#else
  CloseEventFd(interrupt_fd_.fd);
#endif
}

#if CO_POLL_MODE == CO_POLL_EPOLL

void CoroutineScheduler::AddEpollFd(int fd, uint32_t events) {
  if (fd == -1) {
    return;
  }
  if (kCoDebug) {
    std::cerr << "adding raw epoll fd " << fd << std::endl;
  }
  struct epoll_event event = {.events = events, .data = {.ptr = nullptr}};
  int e = epoll_ctl(epoll_fd_, EPOLL_CTL_ADD, fd, &event);
  if (e == -1) {
    std::cerr << "epoll_ctl failed: " << strerror(errno) << std::endl;
    abort();
  }
  num_epoll_events_++;
}

void CoroutineScheduler::AddEpollFd(CoroutineFd *cfd, uint32_t events) {
  if (cfd->fd == -1) {
    return;
  }
  if (kCoDebug) {
    std::cerr << "adding coroutine epoll fd " << cfd->fd << std::endl;
  }
  struct epoll_event event = {.events = events, .data = {.ptr = cfd}};
  int e = epoll_ctl(epoll_fd_, EPOLL_CTL_ADD, cfd->fd, &event);
  if (e == -1) {
    if (errno == EEXIST) {
      auto it = coroutine_fds_.find(cfd->fd);
      if (it != coroutine_fds_.end()) {
        std::cerr << "File descriptor " << cfd->fd
                  << " is already registered by coroutine " << cfd->co->Name()
                  << std::endl;
      } else {
        std::cerr << "epoll_ctl failed: " << strerror(errno) << std::endl;
      }
    } else {
      std::cerr << "epoll_ctl failed: " << strerror(errno) << std::endl;
    }
    abort();
  }
  num_epoll_events_++;
  coroutine_fds_.insert(std::make_pair(cfd->fd, cfd));
}

void CoroutineScheduler::RemoveEpollFd(CoroutineFd *cfd) {
  if (cfd->fd == -1) {
    return;
  }
  if (kCoDebug) {
    std::cerr << "removing coroutine epoll fd " << cfd->fd << std::endl;
  }
  struct epoll_event event = {.events = EPOLLIN, .data = {.ptr = nullptr}};
  int e = epoll_ctl(epoll_fd_, EPOLL_CTL_DEL, cfd->fd, &event);
  if (e == -1) {
    if (errno == EBADF) {
      // Ignore removing a file descriptor that doesn't exist.
    } else {
      std::cerr << "epoll_ctl failed: " << strerror(errno) << std::endl;
      abort();
    }
  }
  num_epoll_events_--;
  coroutine_fds_.erase(cfd->fd);
}

#else
void CoroutineScheduler::BuildPollFds(PollState *poll_state) {
  poll_state->pollfds.clear();
  poll_state->coroutines.clear();

  poll_state->pollfds.push_back(interrupt_fd_);
  for (auto *c : coroutines_) {
    auto state = c->GetState();
    if (state == Coroutine::State::kCoNew ||
        state == Coroutine::State::kCoRunning ||
        state == Coroutine::State::kCoDead) {
      continue;
    }
    c->AddPollFds(poll_state->pollfds, poll_state->coroutines);
    if (state == Coroutine::State::kCoReady) {
      // Coroutine is ready to go, trigger its event so that we can start
      // it.
      c->TriggerEvent();
    }
  }
}
#endif

void CoroutineScheduler::Run() {
  running_ = true;
<<<<<<< HEAD
#if CO_POLL_MODE == CO_POLL_EPOLL
  std::vector<struct epoll_event> epoll_events;
#endif
=======
>>>>>>> f14aba0f

  // To support both epoll and poll modes we copy the results
  // into a vector of CoroutineFd objects.  There are likely to
  // be a small number of events triggering at once, so this is
  // not a big overhead.
  std::vector<CoroutineFd> events;
  while (running_) {
    if (coroutines_.empty()) {
      // No coroutines, nothing to do.
      break;
    }

    if (!running_) {
      break;
    }

#if CO_POLL_MODE == CO_POLL_EPOLL
<<<<<<< HEAD
    epoll_events.resize(num_epoll_events_);
    int num_ready =
        epoll_wait(epoll_fd_, epoll_events.data(), epoll_events.size(), -1);
    if (num_ready <= 0) {
      continue;
    }
    if (!running_) {
      break;
    }
    // Copy the epoll_events into the events vector,
    // converting the epoll_event to a CoroutineFd.

    events.clear();
    events.reserve(num_ready);
    for (int i = 0; i < num_ready; i++) {
      struct epoll_event &event = epoll_events[i];
      CoroutineFd *cc = reinterpret_cast<CoroutineFd *>(event.data.ptr);
      events.push_back(*cc);
=======
    events_.resize(num_epoll_events_);
    int num_ready = epoll_wait(epoll_fd_, events_.data(), events_.size(), -1);
    if (num_ready <= 0) {
      continue;
    }
    // One more tick.
    tick_count_++;

    // Choose a runnable coroutine.
    CoroutineFd *c = GetRunnableCoroutine(events_, num_ready);
    if (c != nullptr && c->co != nullptr) {
      c->co->Resume(c->fd);
>>>>>>> f14aba0f
    }
#else
    // Poll mode.
    BuildPollFds(&poll_state_);
    int num_ready =
        ::poll(poll_state_.pollfds.data(), poll_state_.pollfds.size(), -1);
    if (num_ready <= 0) {
      continue;
    }
    if (!running_) {
      break;
    }
    // Copy all triggered pollfds into the events vector.
    events.clear();
    events.reserve(num_ready);
    for (size_t i = 0; i < poll_state_.pollfds.size(); i++) {
      if (poll_state_.pollfds[i].revents != 0) {
        if (i == 0) {
          // Interrupt fd.
          CoroutineFd c = {nullptr, poll_state_.pollfds[i].fd, 0};
          events.push_back(c);
          continue;
        }
        CoroutineFd c = {poll_state_.coroutines[i - 1],
                         poll_state_.pollfds[i].fd, 0};
        events.push_back(c);
      }
    }
#endif

    // Sort the events by the time they have been waiting.
    std::sort(events.begin(), events.end(),
              [](const CoroutineFd &a, const CoroutineFd &b) {
                if (a.co == nullptr || b.co == nullptr) {
                  return false;
                }
                return a.co->LastTick() < b.co->LastTick();
              });

    // Keep this out of a register.
    volatile int index = 0;

    // We need to keep track of which coroutines have been triggered.
    BitSet triggered(coroutine_ids_.SizeInBits());

    // Build the context/jmp_buf for the yield.  This is where coroutines
    // will yield to.
    GETCONTEXT(yield_);

    // This loop resumes all ready coroutines once each.  It allows
    // the scheduler to scale linearly with the number of ready
    // coroutines.
    for (;;) {
      // We get here on a coroutine yield.  The "index" variable is
      // our current position in the events vector.
      if (!running_) {
        break;
      }
      if (index >= num_ready) {
        break;
      }
      CoroutineFd *cfd = &events[index];
      index++;
      if (cfd->co == nullptr) {
// Interrupt fd.
#if CO_POLL_MODE == CO_POLL_EPOLL
        ClearEvent(interrupt_fd_);
#else
        ClearEvent(interrupt_fd_.fd);
#endif
        continue;
      }

      tick_count_++;

      // Clear the event for the corouutine since we will be resuming
      // it.
      cfd->co->ClearEvent();

      // Only trigger a coroutine once in this loop.
      if (triggered.Contains(cfd->co->Id())) {
        continue;
      }
      triggered.Set(cfd->co->Id());

      cfd->co->Resume(cfd->fd);
      // Never get here.
    }
    CommitDeletions();
  }
}

#if CO_POLL_MODE == CO_POLL_POLL
void CoroutineScheduler::GetPollState(PollState *poll_state) {
  BuildPollFds(poll_state);
}
#endif

void CoroutineScheduler::AddCoroutine(Coroutine *c) {
  coroutines_.push_back(c);
}

// Removes a coroutine but doesn't destruct it.  The coroutines's id will
// be removed and can be reused immediately after the completion callback
// is called.
void CoroutineScheduler::RemoveCoroutine(const Coroutine *c) { deletions_.insert(c); }

void CoroutineScheduler::CommitDeletions() {
  for (auto *c : deletions_) {
    coroutine_ids_.Free(c->Id());
    last_freed_coroutine_id_ = c->Id();

    for (auto it = coroutines_.begin(); it != coroutines_.end(); it++) {
      if (*it == c) {
        coroutines_.erase(it);
        // Call completion callback to allow for external memory management.
        if (completion_callback_ != nullptr) {
          completion_callback_(const_cast<Coroutine *>(c));
        }
        break;
      }
    }
  }
  deletions_.clear();
}

uint32_t CoroutineScheduler::AllocateId() {
  uint32_t id;
  if (last_freed_coroutine_id_ != -1U) {
    id = last_freed_coroutine_id_;
    last_freed_coroutine_id_ = -1U;
    coroutine_ids_.Set(id);
  } else {
    id = coroutine_ids_.Allocate();
  }
  return id;
}

void CoroutineScheduler::Stop() {
  running_ = false;
#if CO_POLL_MODE == CO_POLL_EPOLL
  TriggerEvent(interrupt_fd_);
#else
  TriggerEvent(interrupt_fd_.fd);
#endif
}

void CoroutineScheduler::Show() {
  for (auto *co : coroutines_) {
    co->Show();
  }
}

std::vector<std::string> CoroutineScheduler::AllCoroutineStrings() const {
  std::vector<std::string> r;
  for (auto *co : coroutines_) {
    r.emplace_back(co->ToString());
  }
  return r;
}

std::vector<int> CoroutineScheduler::GetAllFds() const {
  std::vector<int> fds;
#if CO_POLL_MODE == CO_POLL_EPOLL
  fds.push_back(epoll_fd_);
  fds.push_back(interrupt_fd_);
#else
  fds.push_back(interrupt_fd_.fd);
#endif
  for (auto *co : coroutines_) {
    co->GetAllFds(fds);
  }
  return fds;
}

} // namespace co<|MERGE_RESOLUTION|>--- conflicted
+++ resolved
@@ -817,12 +817,9 @@
 
 void CoroutineScheduler::Run() {
   running_ = true;
-<<<<<<< HEAD
 #if CO_POLL_MODE == CO_POLL_EPOLL
   std::vector<struct epoll_event> epoll_events;
 #endif
-=======
->>>>>>> f14aba0f
 
   // To support both epoll and poll modes we copy the results
   // into a vector of CoroutineFd objects.  There are likely to
@@ -840,7 +837,6 @@
     }
 
 #if CO_POLL_MODE == CO_POLL_EPOLL
-<<<<<<< HEAD
     epoll_events.resize(num_epoll_events_);
     int num_ready =
         epoll_wait(epoll_fd_, epoll_events.data(), epoll_events.size(), -1);
@@ -859,20 +855,6 @@
       struct epoll_event &event = epoll_events[i];
       CoroutineFd *cc = reinterpret_cast<CoroutineFd *>(event.data.ptr);
       events.push_back(*cc);
-=======
-    events_.resize(num_epoll_events_);
-    int num_ready = epoll_wait(epoll_fd_, events_.data(), events_.size(), -1);
-    if (num_ready <= 0) {
-      continue;
-    }
-    // One more tick.
-    tick_count_++;
-
-    // Choose a runnable coroutine.
-    CoroutineFd *c = GetRunnableCoroutine(events_, num_ready);
-    if (c != nullptr && c->co != nullptr) {
-      c->co->Resume(c->fd);
->>>>>>> f14aba0f
     }
 #else
     // Poll mode.
